--- conflicted
+++ resolved
@@ -9,10 +9,7 @@
 from src.utils.obstacles import get_obstacles, merge_intersecting_obstacles
 from src.planners.base_planner import TrajectoryDesignBase as TrajectoryDesign
 
-<<<<<<< HEAD
-=======
 
->>>>>>> f20cb8db
 #helper function to calculate distance between two points
 def distance(point1, point2):
     """ Calculate the Euclidean distance between two points. """
@@ -25,10 +22,7 @@
 start_point = [0, 0]
 tau = 1
 
-<<<<<<< HEAD
-=======
 
->>>>>>> f20cb8db
 def test_build_graph():
     """Test the build_graph method by checking the graph structure."""	
     td = TrajectoryDesign(map_boundary, obstacles, end_point, start_point, tau)
@@ -161,9 +155,6 @@
     # Ensure the proposed point moves closer to the end point
     initial_distance = np.linalg.norm(np.array(current_position) - np.array(end_point))
     new_distance = np.linalg.norm(np.array(point) - np.array(end_point))
-<<<<<<< HEAD
-    assert new_distance < initial_distance
-=======
     assert new_distance < initial_distance
     
 def test_receding_horizon():
@@ -185,5 +176,4 @@
     assert all(isinstance(point[0], (int, float, np.int32)) and isinstance(point[1], (int, float, np.int32)) for point in td.trajectory)
     assert all(0 <= point[0] <= 10 and 0 <= point[1] <= 10 for point in td.trajectory)
     diff_traj = np.diff(td.trajectory, axis=0)
-    assert np.all(np.diff(td.trajectory, axis=0) > 0)  # Ensure the trajectory is monotonically increasing
->>>>>>> f20cb8db
+    assert np.all(np.diff(td.trajectory, axis=0) > 0)  # Ensure the trajectory is monotonically increasing